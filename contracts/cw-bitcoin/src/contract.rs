#[cfg(not(feature = "library"))]
use cosmwasm_std::entry_point;

use crate::{
    app::Bitcoin,
    entrypoints::*,
    error::ContractError,
<<<<<<< HEAD
    interface::Config,
=======
    interface::{Config, HeaderConfig},
>>>>>>> 83101935
    msg::{ExecuteMsg, InstantiateMsg, MigrateMsg, QueryMsg, SudoMsg},
    state::{CONFIG, HEADER_CONFIG, VALIDATORS},
};

use cosmwasm_std::{to_binary, Binary, Deps, DepsMut, Env, MessageInfo, Response, StdResult};
use cw2::set_contract_version;

// version info for migration info
const CONTRACT_NAME: &str = "crates.io:cw_bitcoin";
const CONTRACT_VERSION: &str = env!("CARGO_PKG_VERSION");

#[cfg_attr(not(feature = "library"), entry_point)]
pub fn instantiate(
    deps: DepsMut,
    _env: Env,
    info: MessageInfo,
    msg: InstantiateMsg,
) -> Result<Response, ContractError> {
    set_contract_version(deps.storage, CONTRACT_NAME, CONTRACT_VERSION)?;

    CONFIG.save(
        deps.storage,
        &Config {
            owner: info.sender,
            token_factory_addr: msg.token_factory_addr,
        },
    )?;

    HEADER_CONFIG.save(deps.storage, &HeaderConfig::mainnet().unwrap());

    Ok(Response::default())
}

#[cfg_attr(not(feature = "library"), entry_point)]
pub fn execute(
    deps: DepsMut,
    env: Env,
    _info: MessageInfo,
    msg: ExecuteMsg,
) -> Result<Response, ContractError> {
    match msg {
        ExecuteMsg::RelayDeposit {
            btc_tx,
            btc_height,
            btc_proof,
            btc_vout,
            sigset_index,
            dest,
        } => relay_deposit(
            env,
            deps.storage,
            btc_tx,
            btc_height,
            btc_proof,
            btc_vout,
            sigset_index,
            dest,
        ),
        ExecuteMsg::RelayHeaders { headers } => relay_headers(deps.storage, headers),
        ExecuteMsg::UpdateHeaderConfig { config } => update_header_config(deps.storage, config),
        ExecuteMsg::UpdateBitcoinConfig { config } => update_bitcoin_config(deps.storage, config),
        ExecuteMsg::UpdateCheckpointConfig { config } => {
            update_checkpoint_config(deps.storage, config)
        }
    }
}

#[cfg_attr(not(feature = "library"), entry_point)]
pub fn sudo(deps: DepsMut, env: Env, msg: SudoMsg) -> Result<Response, ContractError> {
    match msg {
        SudoMsg::ClockBeginBlock { hash } => {
            let header_config = HEADER_CONFIG.load(deps.storage)?;
            let mut btc = Bitcoin::new(header_config);
            let external_outputs: Vec<bitcoin::TxOut> =
                if btc.should_push_checkpoint(env.clone(), deps.storage)? {
                    // TODO: build output
                    vec![]
                    // self.cosmos
                    //     .build_outputs(&self.ibc, btc.checkpoints.index)?
                } else {
                    vec![]
                };

            let offline_signers = btc.begin_block_step(
                env,
                deps.storage,
                external_outputs.into_iter().map(Ok),
                hash.to_vec(),
            )?;

            for cons_key in &offline_signers {
                let (_, address) = VALIDATORS.load(deps.storage, cons_key)?;
                // punish_downtime(address)?;
                println!("need punish downtime for {}", address);
            }

            Ok(Response::new())
        }
    }
}

#[cfg_attr(not(feature = "library"), entry_point)]
pub fn query(deps: Deps, _env: Env, msg: QueryMsg) -> StdResult<Binary> {
    match msg {
        QueryMsg::DepositFees { index } => to_binary(&query_deposit_fees(deps.storage, index)?),
        QueryMsg::WithdrawalFees { address, index } => {
            to_binary(&query_withdrawal_fees(deps.storage, address, index)?)
        }
        QueryMsg::HeaderHeight {} => to_binary(&query_header_height(deps.storage)?),
        QueryMsg::SidechainBlockHash {} => to_binary(&query_sidechain_block_hash(deps.storage)?),
        QueryMsg::CheckpointByIndex { index } => {
            to_binary(&query_checkpoint_by_index(deps.storage, index)?)
        }
    }
}

#[cfg_attr(not(feature = "library"), entry_point)]
pub fn migrate(deps: DepsMut, _env: Env, _msg: MigrateMsg) -> Result<Response, ContractError> {
    let original_version =
        cw_utils::ensure_from_older_version(deps.storage, CONTRACT_NAME, CONTRACT_VERSION)?;
    Ok(Response::new().add_attribute("new_version", original_version.to_string()))
}<|MERGE_RESOLUTION|>--- conflicted
+++ resolved
@@ -5,11 +5,7 @@
     app::Bitcoin,
     entrypoints::*,
     error::ContractError,
-<<<<<<< HEAD
-    interface::Config,
-=======
     interface::{Config, HeaderConfig},
->>>>>>> 83101935
     msg::{ExecuteMsg, InstantiateMsg, MigrateMsg, QueryMsg, SudoMsg},
     state::{CONFIG, HEADER_CONFIG, VALIDATORS},
 };
